FROM tensorflow/tensorflow:1.12.0-gpu-py3

RUN apt-get update && apt-get upgrade -y
RUN DEBIAN_FRONTEND='noninteractive' apt-get install -y git vim openssh-server \
<<<<<<< HEAD
        apache2 gfortran python-qpid qpidd qpid-client liblog4cplus-dev cmake \
        gcc g++ libboost-regex-dev libboost-python-dev python-psutil \
        python-iso8601 autogen libblitz0-dev castxml python-pip binutils-dev \
        netcat
=======
        apache2 netcat
>>>>>>> b6d90761
RUN apt-get clean all

RUN ssh-keygen -A
RUN a2enmod userdir

<<<<<<< HEAD
# Add apertif software stack
# Install py++ through pip to avoid it pulling in gccxml
RUN pip2 install pyplusplus pygccxml==1.8.0
ARG BRANCH=ARTS-BusyWeek-May2019
ARG BUILDDIR=build/gnucxx11_debug
COPY $BRANCH /root/$BRANCH
RUN cd /root/$BRANCH && mkdir -p $BUILDDIR && cd $BUILDDIR && \
        cmake -DBUILD_PACKAGES=ARTSCLUSTER ../../ && make -j && make install && \
        ln -s $(pwd)/installed /opt/apertif
=======
# Install DARC
COPY . /root/darc/
RUN mkdir /root/.ssh
RUN mv /root/darc/docker/authorized_keys /root/.ssh/
RUN mv /root/darc/docker/id_rsa /root/.ssh
RUN chmod go-rwx /root/.ssh/id_rsa
>>>>>>> b6d90761

# Install ssh keys and DARC
COPY . /root/darc/
RUN mkdir /root/.ssh &&  mv /root/darc/docker/authorized_keys /root/.ssh/ &&  mv /root/darc/docker/id_rsa /root/.ssh && chmod go-rwx /root/.ssh/id_rsa

<<<<<<< HEAD
COPY . /root/darc/
RUN pip3 install --upgrade pip; pip3 install /root/darc

=======
>>>>>>> b6d90761
ENTRYPOINT ["/root/darc/docker/entrypoint.sh"]<|MERGE_RESOLUTION|>--- conflicted
+++ resolved
@@ -2,46 +2,15 @@
 
 RUN apt-get update && apt-get upgrade -y
 RUN DEBIAN_FRONTEND='noninteractive' apt-get install -y git vim openssh-server \
-<<<<<<< HEAD
-        apache2 gfortran python-qpid qpidd qpid-client liblog4cplus-dev cmake \
-        gcc g++ libboost-regex-dev libboost-python-dev python-psutil \
-        python-iso8601 autogen libblitz0-dev castxml python-pip binutils-dev \
-        netcat
-=======
         apache2 netcat
->>>>>>> b6d90761
 RUN apt-get clean all
 
 RUN ssh-keygen -A
 RUN a2enmod userdir
 
-<<<<<<< HEAD
-# Add apertif software stack
-# Install py++ through pip to avoid it pulling in gccxml
-RUN pip2 install pyplusplus pygccxml==1.8.0
-ARG BRANCH=ARTS-BusyWeek-May2019
-ARG BUILDDIR=build/gnucxx11_debug
-COPY $BRANCH /root/$BRANCH
-RUN cd /root/$BRANCH && mkdir -p $BUILDDIR && cd $BUILDDIR && \
-        cmake -DBUILD_PACKAGES=ARTSCLUSTER ../../ && make -j && make install && \
-        ln -s $(pwd)/installed /opt/apertif
-=======
-# Install DARC
-COPY . /root/darc/
-RUN mkdir /root/.ssh
-RUN mv /root/darc/docker/authorized_keys /root/.ssh/
-RUN mv /root/darc/docker/id_rsa /root/.ssh
-RUN chmod go-rwx /root/.ssh/id_rsa
->>>>>>> b6d90761
-
 # Install ssh keys and DARC
 COPY . /root/darc/
 RUN mkdir /root/.ssh &&  mv /root/darc/docker/authorized_keys /root/.ssh/ &&  mv /root/darc/docker/id_rsa /root/.ssh && chmod go-rwx /root/.ssh/id_rsa
-
-<<<<<<< HEAD
-COPY . /root/darc/
 RUN pip3 install --upgrade pip; pip3 install /root/darc
 
-=======
->>>>>>> b6d90761
 ENTRYPOINT ["/root/darc/docker/entrypoint.sh"]